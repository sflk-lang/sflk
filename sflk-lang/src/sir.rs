--- conflicted
+++ resolved
@@ -452,7 +452,9 @@
 						});
 						self.push_obj(Object::Integer(if is_ordered { 1 } else { 0 }));
 					},
-					_ => unimplemented!(),
+					obj => {
+						unimplemented!("Is ordered operation on object of type {}", obj.type_name())
+					},
 				}
 				self.advance_instr_index();
 			},
@@ -467,7 +469,12 @@
 						});
 						self.push_obj(Object::Integer(if is_ordered { 1 } else { 0 }));
 					},
-					_ => unimplemented!(),
+					obj => {
+						unimplemented!(
+							"Is ordered strictly operation on object of type {}",
+							obj.type_name()
+						)
+					},
 				}
 				self.advance_instr_index();
 			},
@@ -637,15 +644,11 @@
 						);
 						self.advance_instr_index();
 					},
-<<<<<<< HEAD
-					_ => unimplemented!(),
-=======
 					(left, right) => unimplemented!(
 						"To right operation on objects of type {} and {}",
 						left.type_name(),
 						right.type_name()
 					),
->>>>>>> 3b7b87a9
 				}
 			},
 			SirInstr::DoHere => {
