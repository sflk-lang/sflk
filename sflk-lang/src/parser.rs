--- conflicted
+++ resolved
@@ -1264,11 +1264,7 @@
 					.unwrap()
 					.into_iter()
 					.next()
-<<<<<<< HEAD
-					.map(|node| node.map(|_non_ext| ())),
-=======
 					.map(|node| node.map(|_none_ext| ())),
->>>>>>> d5d3ce8c
 			},
 			kw_loc,
 		),
